--- conflicted
+++ resolved
@@ -301,11 +301,7 @@
         _h = int(_y * 0.6)
         if const.MY_OS == 'dar':
             self.img_window['histogram'].geometry(f'{_w}x{_h}+{_x + 500}+500')
-<<<<<<< HEAD
-        elif const.MY_OS == 'lin':
-=======
         if const.MY_OS == 'lin':
->>>>>>> f836f036
             self.img_window['histogram'].geometry(f'+{_w}+{_h}')
 
         self.img_window['input'].title(const.WIN_NAME['input+gray'])
